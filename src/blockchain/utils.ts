--- conflicted
+++ resolved
@@ -49,16 +49,12 @@
   X_U3LP_A,
   X_U3LP_B,
   X_U3LP_C,
-<<<<<<< HEAD
-  XTK_MANAGEMENT_STAKING_MODULE,
-  // X_U3LP_D,
-=======
   X_U3LP_D,
   X_U3LP_E,
   X_U3LP_F,
   X_U3LP_G,
   X_U3LP_H,
->>>>>>> 8f2265a2
+  XTK_MANAGEMENT_STAKING_MODULE,
 } from '@xtoken/abis'
 import { BigNumber, ethers } from 'ethers'
 import { ContractInterface } from 'ethers/lib/ethers'
