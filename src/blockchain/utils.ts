import { Contract } from '@ethersproject/contracts'
import {
  BaseProvider,
  JsonRpcProvider,
  Network,
} from '@ethersproject/providers'
import {
  AAVE,
  AAVE_X_AAVE_A_CLR,
  Abi,
  ADDRESSES,
  ALPHA,
  BNT,
  BNT_X_BNT_A_CLR,
  BUSD,
  DAI,
  ETH,
  EXCHANGE_RATES,
  FRAX,
  INCH,
  INCH_LIQUIDITY_PROTOCOL,
  INCH_X_INCH_A_CLR,
  INCH_X_INCH_B_CLR,
  KNC,
  KYBER_PROXY,
  LENDING_COMPTROLLER,
  LENDING_LIQUIDITY_POOL,
  LENDING_LPT,
  LENDING_WBTC_MARKET,
  LENDING_WBTC_PRICE,
  LENDING_WETH_MARKET,
  LENDING_WETH_PRICE,
  /*LENDING_X_AAVE_A_MARKET,
  LENDING_X_AAVE_A_PRICE,
  LENDING_X_AAVE_B_MARKET,
  LENDING_X_AAVE_B_PRICE,
  LENDING_X_INCH_A_MARKET,
  LENDING_X_INCH_A_PRICE,
  LENDING_X_INCH_B_MARKET,
  LENDING_X_INCH_B_PRICE,
  LENDING_X_KNC_A_MARKET,
  LENDING_X_KNC_A_PRICE,
  LENDING_X_KNC_B_MARKET,
  LENDING_X_KNC_B_PRICE,*/
  REN_BTC,
  S_ETH,
  S_USD,
  SNX,
  SYNTHETIX_ADDRESS_RESOLVER,
  TRADE_ACCOUNTING,
  UNISWAP_LIBRARY,
  UNISWAP_V2_PAIR,
  USDC,
  USDT,
  UST,
  WBTC,
  WETH,
  X_AAVE_A,
  X_AAVE_A_BALANCER_POOL,
  X_AAVE_B,
  X_AAVE_B_AAVE_CLR,
  X_AAVE_B_BALANCER_POOL,
  X_ALPHA_A,
  X_ALPHA_A_ALPHA_CLR,
  X_BNT_A,
  X_BNT_A_BANCOR_POOL,
  X_INCH_A,
  X_INCH_A_INCH_POOL,
  X_INCH_B,
  X_INCH_B_INCH_POOL,
  X_KNC_A,
  X_KNC_A_KNC_CLR,
  X_KNC_A_KYBER_POOL,
  X_KNC_A_UNISWAP_POOL,
  X_KNC_B,
  X_KNC_B_KNC_CLR,
  X_KNC_B_UNISWAP_POOL,
  X_SNX_A,
  X_SNX_A_BALANCER_POOL_V2,
  X_SNX_A_SNX_CLR,
  X_U3LP_A,
  X_U3LP_B,
  X_U3LP_C,
  X_U3LP_D,
  X_U3LP_E,
  X_U3LP_F,
  X_U3LP_G,
  X_U3LP_H,
  XTK,
  XTK_ETH_CLR,
  XTK_MANAGEMENT_STAKING_MODULE,
} from '@xtoken/abis'
import { BigNumber, ethers } from 'ethers'
import { ContractInterface } from 'ethers/lib/ethers'

<<<<<<< HEAD
import { ChainId, ZERO_NUMBER } from '../constants'
import { ExchangeRates, KyberProxy } from '../types'
=======
import { ZERO_NUMBER } from '../constants'
import { KyberProxy } from '../types'
>>>>>>> f1d914b8
import {
  ICLRToken,
  IContracts,
  ILPTokenSymbols,
  IStableAssets,
  ITokenSymbols,
  IU3LPToken,
  IXAssetCLR,
} from '../types/xToken'

import { getXAavePrices } from './xaave'
import { getXAaveContracts } from './xaave/helper'
import { getXAlphaPrices } from './xalpha'
import { getXAlphaContracts } from './xalpha/helper'
import { getXBntPrices } from './xbnt'
import { getXBntContracts } from './xbnt/helper'
import { getXInchPrices } from './xinch'
import { getXInchContracts } from './xinch/helper'
import { getXKncPrices } from './xknc'
import { getXKncContracts } from './xknc/helper'
import { getXSnxPrices } from './xsnx'
import { getXSnxContracts } from './xsnx/helper'

const { formatEther, parseEther } = ethers.utils

export const capitalizeToken = (symbol: IStableAssets) => {
  if (![REN_BTC, S_ETH, S_USD].includes(symbol)) {
    return symbol.toUpperCase()
  }
  return symbol
}

export const getAbi = (contractName: IContracts) => {
  switch (contractName) {
    case AAVE:
    case ALPHA:
    case BNT:
    case BUSD:
    case DAI:
    case ETH:
    case FRAX:
    case INCH:
    case KNC:
    case REN_BTC:
    case S_ETH:
    case S_USD:
    case USDC:
    case USDT:
    case UST:
    case WBTC:
    case WETH:
    case XTK:
      return Abi.ERC20 as ContractInterface
    case EXCHANGE_RATES:
      return Abi.ExchangeRates as ContractInterface
    case INCH_LIQUIDITY_PROTOCOL:
      return Abi.InchLiquidityProtocol as ContractInterface
    case KYBER_PROXY:
      return Abi.KyberProxy as ContractInterface
    case SNX:
      return Abi.Synthetix as ContractInterface
    case TRADE_ACCOUNTING:
      return Abi.TradeAccounting as ContractInterface
    case UNISWAP_LIBRARY:
      return Abi.UniswapLibrary as ContractInterface
    case UNISWAP_V2_PAIR:
      return Abi.UniswapV2Pair as ContractInterface
    case X_AAVE_A:
    case X_AAVE_B:
      return Abi.xAAVE as ContractInterface
    case X_ALPHA_A:
      return Abi.xALPHA as ContractInterface
    case X_BNT_A:
      return Abi.xBNT as ContractInterface
    case X_INCH_A:
    case X_INCH_B:
      return Abi.xINCH as ContractInterface
    case X_KNC_A:
    case X_KNC_B:
      return Abi.xKNC as ContractInterface
    case X_SNX_A:
      return Abi.xSNX as ContractInterface
    case X_U3LP_A:
    case X_U3LP_B:
    case X_U3LP_C:
    case X_U3LP_D:
    case X_U3LP_E:
    case X_U3LP_F:
    case X_U3LP_G:
    case X_U3LP_H:
      return Abi.xU3LP as ContractInterface
    case XTK_MANAGEMENT_STAKING_MODULE:
      return Abi.XTKManagementStakingModule as ContractInterface
    case AAVE_X_AAVE_A_CLR:
    case BNT_X_BNT_A_CLR:
    case INCH_X_INCH_A_CLR:
    case INCH_X_INCH_B_CLR:
    case X_AAVE_B_AAVE_CLR:
    case X_ALPHA_A_ALPHA_CLR:
    case X_KNC_A_KNC_CLR:
    case X_KNC_B_KNC_CLR:
    case X_SNX_A_SNX_CLR:
    case XTK_ETH_CLR:
      return Abi.xAssetCLR as ContractInterface
    case LENDING_COMPTROLLER:
      return Abi.Comptroller as ContractInterface
    case LENDING_LIQUIDITY_POOL:
      return Abi.LiquidityPool as ContractInterface
    case LENDING_LPT:
      return Abi.LPT as ContractInterface
    // case LENDING_X_AAVE_A_MARKET:
    // case LENDING_X_AAVE_B_MARKET:
    // case LENDING_X_INCH_A_MARKET:
    // case LENDING_X_INCH_B_MARKET:
    // case LENDING_X_KNC_A_MARKET:
    // case LENDING_X_KNC_B_MARKET:
    case LENDING_WBTC_MARKET:
    case LENDING_WETH_MARKET:
      return Abi.Market as ContractInterface
    /*case LENDING_X_AAVE_A_PRICE:
    case LENDING_X_AAVE_B_PRICE:
      return Abi.xAAVEPrice as ContractInterface
    case LENDING_X_INCH_A_PRICE:
    case LENDING_X_INCH_B_PRICE:
      return Abi.xINCHPrice as ContractInterface
    case LENDING_X_KNC_A_PRICE:
    case LENDING_X_KNC_B_PRICE:
      return Abi.xKNCPrice as ContractInterface
     */
    case LENDING_WBTC_PRICE:
    case LENDING_WETH_PRICE:
      return Abi.NativePrice as ContractInterface
  }
}

export const getBalancerPoolAddress = (
  symbol: ITokenSymbols,
  chainId: number
) => {
  let address
  switch (symbol) {
    case X_AAVE_A:
      address = ADDRESSES[X_AAVE_A_BALANCER_POOL][chainId]
      break
    case X_AAVE_B:
      address = ADDRESSES[X_AAVE_B_BALANCER_POOL][chainId]
      break
    case X_SNX_A:
      address = ADDRESSES[X_SNX_A_BALANCER_POOL_V2][chainId]
      break
    default:
      address = null
  }
  return address
}

export const getBalancerPoolContract = (
  symbol: ITokenSymbols,
  provider: BaseProvider,
  chainId: number
) => {
  if (!provider || !symbol) return null

  const address = getBalancerPoolAddress(symbol, chainId)

  if (!address) return null

  return new ethers.Contract(address, Abi.BalancerPool, getSigner(provider))
}

export const getBancorPoolAddress = (
  symbol: ITokenSymbols,
  chainId: number
) => {
  let address
  switch (symbol) {
    case X_BNT_A:
      address = ADDRESSES[X_BNT_A_BANCOR_POOL][chainId]
      break
    default:
      address = null
  }
  return address
}

export const getBancorPoolContract = (
  symbol: ITokenSymbols,
  provider: BaseProvider,
  chainId: number
) => {
  if (!provider || !symbol) return null

  const address = getBancorPoolAddress(symbol, chainId)

  if (!address) return null

  return new ethers.Contract(address, Abi.BancorSmartToken, getSigner(provider))
}

export const getContract = (
  contractName: IContracts,
  provider: BaseProvider,
  network: Network
) => {
  if (!provider) return null

  const address = ADDRESSES[contractName][network.chainId]
  if (!address) return null

  return new ethers.Contract(address, getAbi(contractName), getSigner(provider))
}

export const getExpectedRate = async (
  kyberProxyContract: KyberProxy,
  inputAsset: string,
  outputAsset: string,
  amount: BigNumber,
  isMinRate = false
) => {
  if (isMinRate) {
    return ZERO_NUMBER
  }

  const { expectedRate } = await kyberProxyContract.getExpectedRate(
    inputAsset,
    outputAsset,
    amount
  )
  return expectedRate
}

export const getInchPoolAddress = (
  symbol: typeof X_INCH_A | typeof X_INCH_B,
  chainId: number
) => {
  let address
  switch (symbol) {
    case X_INCH_A:
      address = ADDRESSES[X_INCH_A_INCH_POOL][chainId]
      break
    case X_INCH_B:
      address = ADDRESSES[X_INCH_B_INCH_POOL][chainId]
      break
    default:
      address = null
  }
  return address
}

export const getInchPoolContract = (
  symbol: typeof X_INCH_A | typeof X_INCH_B,
  provider: BaseProvider,
  chainId: number
) => {
  if (!provider || !symbol) return null

  const address = getInchPoolAddress(symbol, chainId) as string

  return new ethers.Contract(
    address,
    Abi.InchLiquidityProtocol,
    getSigner(provider)
  )
}

export const getKyberPoolAddress = (
  symbol: typeof X_KNC_A | typeof X_KNC_B,
  chainId: number
) => {
  let address
  switch (symbol) {
    case X_KNC_A:
      address = ADDRESSES[X_KNC_A_KYBER_POOL][chainId]
      break
    default:
      address = null
  }
  return address
}

export const getKyberPoolContract = (
  symbol: typeof X_KNC_A | typeof X_KNC_B,
  provider: BaseProvider,
  chainId: number
) => {
  if (!provider || !symbol) return null

  const address = getKyberPoolAddress(symbol, chainId) as string

  return new ethers.Contract(address, Abi.DMMPool, getSigner(provider))
}

export const getTokenSymbol = (symbol: ITokenSymbols) => {
  switch (symbol) {
    case X_AAVE_A:
    case X_AAVE_B:
      return AAVE
    case X_ALPHA_A:
      return ALPHA
    case X_BNT_A:
      return BNT
    case X_INCH_A:
    case X_INCH_B:
      return INCH
    case X_KNC_A:
    case X_KNC_B:
      return KNC
    case X_SNX_A:
      return SNX
  }
}

export const getLPTokenSymbol = (
  symbol: ILPTokenSymbols,
  provider: BaseProvider
): IU3LPToken => {
  if (!provider) console.warn('getLPTokenSymbol called with no provider')
  switch (symbol) {
    case X_U3LP_A:
      return { 0: DAI, 1: USDC }
    case X_U3LP_B:
      if (provider.network.chainId === ChainId.Arbitrum) {
        return { 0: USDT, 1: USDC }
      } else {
        return { 0: USDC, 1: USDT }
      }
    case X_U3LP_C:
      return { 0: S_USD, 1: USDC }
    case X_U3LP_D:
      return { 0: S_ETH, 1: WETH }
    case X_U3LP_E:
      return { 0: WBTC, 1: REN_BTC }
    case X_U3LP_F:
      return { 0: USDC, 1: UST }
    case X_U3LP_G:
      return { 0: FRAX, 1: USDC }
    case X_U3LP_H:
      return { 0: BUSD, 1: USDT }
  }
}

export const getXAssetCLRSymbol = (symbol: ITokenSymbols): IXAssetCLR => {
  switch (symbol) {
    case X_AAVE_A:
      return AAVE_X_AAVE_A_CLR
    case X_AAVE_B:
      return X_AAVE_B_AAVE_CLR
    case X_ALPHA_A:
      return X_ALPHA_A_ALPHA_CLR
    case X_BNT_A:
      return BNT_X_BNT_A_CLR
    case X_INCH_A:
      return INCH_X_INCH_A_CLR
    case X_INCH_B:
      return INCH_X_INCH_B_CLR
    case X_KNC_A:
      return X_KNC_A_KNC_CLR
    case X_KNC_B:
      return X_KNC_B_KNC_CLR
    case X_SNX_A:
      return X_SNX_A_SNX_CLR
  }
}

export const getXAssetCLRTokenSymbol = (symbol: IXAssetCLR): ICLRToken => {
  switch (symbol) {
    case AAVE_X_AAVE_A_CLR:
      return { 0: AAVE, 1: X_AAVE_A }
    case BNT_X_BNT_A_CLR:
      return { 0: BNT, 1: X_BNT_A }
    case INCH_X_INCH_A_CLR:
      return { 0: INCH, 1: X_INCH_A }
    case INCH_X_INCH_B_CLR:
      return { 0: INCH, 1: X_INCH_B }
    case X_AAVE_B_AAVE_CLR:
      return { 0: X_AAVE_B, 1: AAVE }
    case X_ALPHA_A_ALPHA_CLR:
      return { 0: X_ALPHA_A, 1: ALPHA }
    case X_KNC_A_KNC_CLR:
      return { 0: X_KNC_A, 1: KNC }
    case X_KNC_B_KNC_CLR:
      return { 0: X_KNC_B, 1: KNC }
    case X_SNX_A_SNX_CLR:
      return { 0: X_SNX_A, 1: SNX }
    case XTK_ETH_CLR:
      return { 0: XTK, 1: WETH }
  }
}

export const getXAssetPrices = async (
  symbol: ITokenSymbols,
  provider: BaseProvider
) => {
  switch (symbol) {
    case X_AAVE_A:
    case X_AAVE_B: {
      const { xaaveContract } = await getXAaveContracts(symbol, provider)
      return getXAavePrices(xaaveContract)
    }
    case X_ALPHA_A: {
      const { xalphaContract } = await getXAlphaContracts(symbol, provider)
      return getXAlphaPrices(xalphaContract)
    }
    case X_BNT_A: {
      const { xbntContract } = await getXBntContracts(symbol, provider)
      return getXBntPrices(xbntContract)
    }
    case X_INCH_A:
    case X_INCH_B: {
      const { xinchContract } = await getXInchContracts(symbol, provider)
      return getXInchPrices(xinchContract)
    }
    case X_KNC_A:
    case X_KNC_B: {
      const { xkncContract } = await getXKncContracts(symbol, provider)
      return getXKncPrices(xkncContract)
    }
    case X_SNX_A: {
      const { xsnxContract } = await getXSnxContracts(provider)
      return getXSnxPrices(xsnxContract)
    }
  }
}

export const parseFees = (fee: BigNumber) => {
  return parseEther(fee.isZero() ? '1' : String(1 - 1 / fee.toNumber()))
}

export const getUserAvailableTokenBalance = async (
  contract: Contract,
  address: string
) => {
  let balance
  if (contract.address === ADDRESSES[SNX][1]) {
    balance = await contract.transferableSynthetix(address)
  } else {
    balance = await contract.balanceOf(address)
  }
  return Math.floor(Number(formatEther(balance.toString())) * 10000) / 10000
}

export const getExchangeRateContract = async (provider: BaseProvider) => {
  if (!provider) return null

  const resolver = new ethers.Contract(
    ADDRESSES[SYNTHETIX_ADDRESS_RESOLVER][1],
    Abi.AddressResolver,
    provider
  )
  const address = resolver.getAddress(
    ethers.utils.formatBytes32String('ExchangeRates')
  )

  if (!address) return null

  return new ethers.Contract(address, Abi.ExchangeRates, getSigner(provider))
}

export const getUniswapPoolAddress = (
  symbol: typeof X_KNC_A | typeof X_KNC_B,
  chainId: number
) => {
  let address
  switch (symbol) {
    case X_KNC_A:
      address = ADDRESSES[X_KNC_A_UNISWAP_POOL][chainId]
      break
    case X_KNC_B:
      address = ADDRESSES[X_KNC_B_UNISWAP_POOL][chainId]
      break
    default:
      address = null
  }
  return address
}

export const getUniswapPoolContract = (
  symbol: typeof X_KNC_A | typeof X_KNC_B,
  provider: BaseProvider,
  chainId: number
) => {
  if (!provider || !symbol) return null

  const address = getUniswapPoolAddress(symbol, chainId) as string

  return new ethers.Contract(address, Abi.UniswapV2Pair, getSigner(provider))
}

export const getSigner = (provider: BaseProvider) => {
  try {
    return (provider as JsonRpcProvider).getSigner()
  } catch (e) {
    return provider
  }
}

export const getSignerAddress = async (provider: BaseProvider) => {
  const signer = (provider as JsonRpcProvider).getSigner()
  return signer.getAddress()
}

export const isXAssetCLRSymbol = async (symbol: string) => {
  return [
    AAVE_X_AAVE_A_CLR,
    BNT_X_BNT_A_CLR,
    INCH_X_INCH_A_CLR,
    INCH_X_INCH_B_CLR,
    X_AAVE_B_AAVE_CLR,
    X_KNC_A_KNC_CLR,
    X_KNC_B_KNC_CLR,
    X_SNX_A_SNX_CLR,
  ].includes(symbol)
}

export const toTitleCase = (text: string) => {
  return text[0].toUpperCase() + text.slice(1).toLowerCase()
}<|MERGE_RESOLUTION|>--- conflicted
+++ resolved
@@ -93,13 +93,8 @@
 import { BigNumber, ethers } from 'ethers'
 import { ContractInterface } from 'ethers/lib/ethers'
 
-<<<<<<< HEAD
 import { ChainId, ZERO_NUMBER } from '../constants'
-import { ExchangeRates, KyberProxy } from '../types'
-=======
-import { ZERO_NUMBER } from '../constants'
 import { KyberProxy } from '../types'
->>>>>>> f1d914b8
 import {
   ICLRToken,
   IContracts,
