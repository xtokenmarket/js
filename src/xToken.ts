import { AddressZero } from '@ethersproject/constants'
import { ContractTransaction } from '@ethersproject/contracts'
import { BaseProvider } from '@ethersproject/providers'
import { parseUnits } from '@ethersproject/units'
import {
  AAVE_X_AAVE_A_CLR,
  BNT_X_BNT_A_CLR,
  BORROW,
  BUY,
  ETH,
  INCH_X_INCH_A_CLR,
  INCH_X_INCH_B_CLR,
  LENDING_LPT,
  LENDING_WBTC_MARKET,
  REPAY,
  SUPPLY,
  WITHDRAW,
  X_AAVE_A,
  X_AAVE_B,
  X_AAVE_B_AAVE_CLR,
  X_ALPHA_A,
  X_ALPHA_A_ALPHA_CLR,
  X_BNT_A,
  X_INCH_A,
  X_INCH_B,
  X_KNC_A,
  X_KNC_A_KNC_CLR,
  X_KNC_B,
  X_KNC_B_KNC_CLR,
  X_SNX_A,
  X_SNX_A_SNX_CLR,
  X_U3LP_A,
  X_U3LP_B,
  X_U3LP_C,
  X_U3LP_D,
  X_U3LP_E,
  X_U3LP_F,
  X_U3LP_G,
  X_U3LP_H,
  XTK_ETH_CLR,
} from '@xtoken/abis'
import { isAddress, parseEther } from 'ethers/lib/utils'

import {
  approveXAssetCLR,
  burnXAssetCLR,
  getExpectedQuantityOnBurnXAssetCLR,
  getExpectedQuantityOnMintXAssetCLR,
  getMaximumRedeemableXAssetCLR,
  getPoolRatioXAssetCLR,
  mintXAssetCLR,
} from './blockchain/clr'
import {
  approveErc20,
  getTokenAllowance,
  getTokenBalance,
} from './blockchain/erc20'
import { getTokenSupply } from './blockchain/erc20/supply'
import {
  getBalancerEstimatedQuantity,
  getBalancerPortfolioItem,
} from './blockchain/exchanges/balancer'
import {
  getBalancerV2EstimatedQuantity,
  getBalancerV2PortfolioItem,
} from './blockchain/exchanges/balancerV2'
import { getBancorPortfolioItem } from './blockchain/exchanges/bancor'
import { getInchEstimatedQuantity } from './blockchain/exchanges/inch'
import {
  getKyberEstimatedQuantity,
  getKyberPortfolioItem,
} from './blockchain/exchanges/kyber'
import { getUniswapV3EstimatedQty } from './blockchain/exchanges/uniswapV3'
import {
  approveUsdc,
  borrowLiquidity,
  getBorrowingCapacity,
  getBorrowRatePerBlock,
  getHealthRatio,
  getLendingMarkets,
  getLendingPrice,
  getLPTBaseValue,
  getLPTValue,
  getOptimalUtilizationRate,
  getUpdatedBorrowBy,
  getUtilizationRate,
  repayLiquidity,
  supplyCollateral,
  supplyLiquidity,
  withdrawCollateral,
  withdrawLiquidity,
} from './blockchain/lending'
import {
  approveXtk,
  getXtkHistory,
  stakeXtk,
  unstakeXXtkA,
} from './blockchain/staking'
import { getSignerAddress, getXAssetPrices } from './blockchain/utils'
import {
  approveXAave,
  burnXAave,
  getExpectedQuantityOnBurnXAave,
  getExpectedQuantityOnMintXAave,
  getMaximumRedeemableXAave,
  getPortfolioItemXAave,
  getXAaveAsset,
  mintXAave,
} from './blockchain/xaave'
import {
  approveXAlpha,
  burnXAlpha,
  getExpectedQuantityOnBurnXAlpha,
  getExpectedQuantityOnMintXAlpha,
  getMaximumRedeemableXAlpha,
  getPortfolioItemXAlpha,
  getXAlphaAsset,
  mintXAlpha,
} from './blockchain/xalpha'
import {
  approveXBnt,
  burnXBnt,
  getExpectedQuantityOnBurnXBnt,
  getExpectedQuantityOnMintXBnt,
  getMaximumRedeemableXBnt,
  getPortfolioItemXBnt,
  getXBntAsset,
  mintXBnt,
} from './blockchain/xbnt'
import {
  approveXInch,
  burnXInch,
  getExpectedQuantityOnBurnXInch,
  getExpectedQuantityOnMintXInch,
  getMaximumRedeemableXInch,
  getPortfolioItemXInch,
  getXInchAsset,
  mintXInch,
} from './blockchain/xinch'
import {
  approveXKnc,
  burnXKnc,
  getExpectedQuantityOnBurnXKnc,
  getExpectedQuantityOnMintXKnc,
  getPortfolioItemXKnc,
  getXKncAsset,
  mintXKnc,
} from './blockchain/xknc'
import {
  approveXSnx,
  burnXSnx,
  getExpectedQuantityOnBurnXSnx,
  getExpectedQuantityOnMintXSnx,
  getMaximumRedeemableXSnx,
  getPortfolioItemXSnx,
  getXSnxAsset,
  mintXSnx,
} from './blockchain/xsnx'
import {
  approveXU3LP,
  burnXU3LP,
  getExpectedQuantityOnBurnXU3LP,
  getExpectedQuantityOnMintXU3LP,
  getMaximumRedeemableXU3LP,
  getPortfolioItemXU3LP,
  getXU3LPAsset,
  mintXU3LP,
} from './blockchain/xu3lp'
<<<<<<< HEAD
import { ChainId, Exchange, MAX_UINT } from './constants'
=======
import { Errors, Exchange, MAX_UINT } from './constants'
>>>>>>> f1d914b8
import {
  IAsset,
  IAssetId,
  ICLRBurnQty,
  ICLRMintQty,
  ICollateralType,
  IHistoryType,
  ILendingMarket,
  ILendingMarketInfo,
  ILendingPricing,
  ILendingType,
  ILiquidityPoolItem,
  ILPAsset,
  ILPTokenSymbols,
  INativeAssets,
  IPortfolioItem,
  IReturns,
  IStableAssets,
  ITokenPrices,
  ITokenSymbols,
  ITradeType,
  IXAssetCLR,
} from './types/xToken'

/**
 * Helper class providing the wrapper around the methods to interact with the xToken contracts.
 * Depends on ethers.js v5
 * @example
 * ```typescript
 * import { ethers } from 'ethers'
 * import { XToken } from '@xtoken/js'
 *
 * // Metamask provider
 * const provider = new ethers.providers.Web3Provider(window.ethereum)
 * const xToken = new XToken(provider)
 * ```
 */
export class XToken {
  protected readonly provider: BaseProvider

  /**
   * @param {BaseProvider} provider Ethers.js provider
   */
  constructor(provider: BaseProvider) {
    this.provider = provider
  }

  /**
   * Approve specified amount of xToken by contract before minting
   *
   * @example
   * ```typescript
   * const tx = await xToken.approve('xAAVEa', '100') // Approve 100 xAAVEa tokens
   * await tx.wait() // Wait for transaction confirmation
   * ```
   *
   * @param {ITokenSymbols | ILPTokenSymbols | IStableAssets | IXAssetCLR} symbol Symbol of the token to be approved
   * @param {string} amount Amount of the token to be approved, MAX_UINT will be used by default
   * @param {IAssetId} inputAsset Token0/Token1
   * @param {string} spenderAddress Spender address to be approved for the specified ERC20 token
   * @returns A promise of the transaction response
   */
  public async approve(
    symbol: ITokenSymbols | ILPTokenSymbols | IStableAssets | IXAssetCLR,
    amount?: string,
    inputAsset?: IAssetId,
    spenderAddress?: string
  ): Promise<ContractTransaction> {
    const value = amount ? parseEther(amount) : MAX_UINT

    if (spenderAddress && !isAddress(spenderAddress)) {
      return Promise.reject(new Error(Errors.INVALID_USER_ADDRESS))
    }

    switch (symbol) {
      case X_AAVE_A:
      case X_AAVE_B:
        return approveXAave(symbol, value, this.provider, spenderAddress)
      case X_ALPHA_A:
        return approveXAlpha(symbol, value, this.provider, spenderAddress)
      case X_BNT_A:
        return approveXBnt(symbol, value, this.provider, spenderAddress)
      case X_INCH_A:
      case X_INCH_B:
        return approveXInch(symbol, value, this.provider, spenderAddress)
      case X_KNC_A:
      case X_KNC_B:
        return approveXKnc(symbol, value, this.provider, spenderAddress)
      case X_SNX_A:
        return approveXSnx(value, this.provider, spenderAddress)
      case X_U3LP_A:
      case X_U3LP_B:
      case X_U3LP_C:
      case X_U3LP_D:
      case X_U3LP_E:
      case X_U3LP_F:
      case X_U3LP_G:
      case X_U3LP_H:
        return approveXU3LP(symbol, value, inputAsset || 0, this.provider)
      case AAVE_X_AAVE_A_CLR:
      case BNT_X_BNT_A_CLR:
      case INCH_X_INCH_A_CLR:
      case INCH_X_INCH_B_CLR:
      case X_AAVE_B_AAVE_CLR:
      case X_ALPHA_A_ALPHA_CLR:
      case X_KNC_A_KNC_CLR:
      case X_KNC_B_KNC_CLR:
      case X_SNX_A_SNX_CLR:
      case XTK_ETH_CLR:
        return approveXAssetCLR(symbol, value, inputAsset || 0, this.provider)
      default:
        if (!spenderAddress) {
          return Promise.reject(new Error(Errors.INVALID_USER_ADDRESS))
        }
        return approveErc20(symbol, value, spenderAddress, this.provider)
    }
  }

  /**
   * Approve specified amount of USDC by lending liquidity pool contract
   *
   * @example
   * ```typescript
   * const tx = await xToken.approveUsdc('100') // Approve 100 USDC tokens for lending
   * await tx.wait() // Wait for transaction confirmation
   * ```
   *
   * @param {string} amount Amount of the token to be approved, MAX_UINT will be used by default
   * @returns A promise of the transaction response
   */
  // TODO: add spender address
  public async approveUsdc(amount?: string) {
    const value = amount ? parseUnits(amount, 6) : MAX_UINT
    return approveUsdc(value, this.provider)
  }

  /**
   * Approve specified amount of XTK by staking contract
   *
   * @example
   * ```typescript
   * const tx = await xToken.approveXtk('100') // Approve 100 XTK tokens for staking
   * await tx.wait() // Wait for transaction confirmation
   * ```
   *
   * @param {string} amount Amount of the token to be approved, MAX_UINT will be used by default
   * @returns A promise of the transaction response
   */
  // TODO: add spender address
  public async approveXtk(amount?: string) {
    const value = amount ? parseEther(amount) : MAX_UINT
    return approveXtk(value, this.provider)
  }

  /**
   * Sell specified amount of xToken, either for ETH or Token
   *
   * @example
   * ```typescript
   * // Sell 1000 xAAVEa for ETH
   * const tx = await xToken.burn('xAAVEa', true, '1000')
   * await tx.wait() // Wait for transaction confirmation
   *
   * // Sell 1000 xU3LPa for USDC
   * const tx = await xToken.burn('xU3LPa', true, '1000') // true = outputAsset `1`
   * await tx.wait() // Wait for transaction confirmation
   * ```
   *
   * @param {ITokenSymbols | ILPTokenSymbols} symbol Symbol of the xToken to be sold
   * @param {boolean} sellForEth Sell for ETH/Token or Token0/Token1 `outputAsset` in boolean value
   * @param {string} amount Amount of xTokens to be sold,
   *                        cannot exceed max redeemable for xAAVEa/xAAVEb/xSNXa tokens
   * @returns A promise of the transaction response
   */
  public async burn(
    symbol: ITokenSymbols | ILPTokenSymbols,
    sellForEth: boolean,
    amount: string
  ): Promise<ContractTransaction> {
    if (+amount === 0 || isNaN(+amount)) {
      return Promise.reject(new Error('Invalid value for amount'))
    }
    const value = parseEther(amount)

    if (symbol !== X_KNC_A && symbol !== X_KNC_B) {
      const maxRedeemable = parseEther(
        await this.getMaxRedeemable(symbol, sellForEth ? 1 : 0)
      )

      if (value.gt(maxRedeemable)) {
        return Promise.reject(
          new Error('Specified amount exceeds maximum redeemable tokens')
        )
      }
    }

    switch (symbol) {
      case X_AAVE_A:
      case X_AAVE_B:
        return burnXAave(symbol, sellForEth, value, this.provider)
      case X_ALPHA_A:
        return burnXAlpha(symbol, sellForEth, value, this.provider)
      case X_BNT_A:
        return burnXBnt(symbol, sellForEth, value, this.provider)
      case X_INCH_A:
      case X_INCH_B:
        return burnXInch(symbol, sellForEth, value, this.provider)
      case X_KNC_A:
      case X_KNC_B:
        return burnXKnc(symbol, sellForEth, value, this.provider)
      case X_SNX_A:
        return burnXSnx(value, this.provider)
      case X_U3LP_A:
      case X_U3LP_B:
      case X_U3LP_C:
      case X_U3LP_D:
      case X_U3LP_E:
      case X_U3LP_F:
      case X_U3LP_G:
      case X_U3LP_H:
        return burnXU3LP(symbol, sellForEth ? 1 : 0, value, this.provider)
    }
  }

  /**
   * Sell specified amount of xAssetCLR tokens
   *
   * @example
   * ```typescript
   * import { AAVE_X_AAVE_A_CLR } from '@xtoken/abis'
   *
   * // Sell 100 AAVE_X_AAVE_A_CLR
   * const tx = await xToken.burnXAssetCLR(AAVE_X_AAVE_A_CLR, '100')
   * await tx.wait() // Wait for transaction confirmation
   * ```
   *
   * @param {IXAssetCLR} symbol Symbol of the xAssetCLR to be sold
   * @param {string} amount Amount of xAssetCLR tokens to be sold,
   *                        cannot exceed max redeemable tokens
   * @returns A promise of the transaction response
   */
  public async burnXAssetCLR(
    symbol: IXAssetCLR,
    amount: string
  ): Promise<ContractTransaction> {
    if (+amount === 0 || isNaN(+amount)) {
      return Promise.reject(new Error('Invalid value for amount'))
    }
    const value = parseEther(amount)

    const maxRedeemable = parseEther(await this.getMaxRedeemable(symbol))

    if (value.gt(maxRedeemable)) {
      return Promise.reject(
        new Error('Specified amount exceeds maximum redeemable tokens')
      )
    }

    return burnXAssetCLR(symbol, value, this.provider)
  }

  /**
   * @example
   * ```typescript
   * import { LENDING_X_AAVE_A_MARKET, SUPPLY } from '@xtoken/abis'
   *
   * // Add xAAVEa to Lending market
   * const tx = await xToken.collateral(LENDING_X_AAVE_A_MARKET, '100', SUPPLY)
   * await tx.wait() // Wait for transaction confirmation
   * ```
   *
   * Add/remove xAsset collateral to a Lending Market
   * @param {ILendingMarket} marketName Name of the market
   * @param {string} amount Amount of xAsset to add/remove
   * @param {ICollateralType} type Supply/Withdraw action to be performed on the provided collateral
   * @returns A promise of the transaction response
   */
  public async collateral(
    marketName: ILendingMarket,
    amount: string,
    type: ICollateralType
  ) {
    if (+amount === 0 || isNaN(+amount)) {
      return Promise.reject(new Error(Errors.INVALID_AMOUNT_VALUE))
    }

    const value =
      marketName === LENDING_WBTC_MARKET
        ? parseUnits(amount, 8)
        : parseEther(amount)

    switch (type) {
      case SUPPLY:
        return supplyCollateral(marketName, value, this.provider)
      case WITHDRAW:
        return withdrawCollateral(marketName, value, this.provider)
    }
  }

  /**
   * @example
   * ```typescript
   * // Get best return and estimated quantities for the trading pair from available sources
   * const return = await xToken.getBestReturn('xAAVEa', true, '100')
   * ```
   *
   * @param {ITokenSymbols | ILPTokenSymbols} symbol Symbol of the xToken to burn
   * @param {boolean} tradeWithEth True, if selling the xToken for ETH
   * @param {string} amount Quantity of the xToken to be traded
   * @param {ITradeType} tradeType Buy/sell type of the trade
   * @returns Estimated quantities from available sources for trading the given xToken
   */
  public async getBestReturn(
    symbol: ITokenSymbols | ILPTokenSymbols,
    tradeWithEth: boolean,
    amount: string,
    tradeType: ITradeType
  ): Promise<IReturns> {
    if (+amount === 0 || isNaN(+amount)) {
      return Promise.reject(new Error('Invalid value for amount'))
    }

    let dexExpectedQty = '0'
    let dexSource = Exchange.KYBER
    let xTokenExpectedQty: string

    if (tradeType === BUY) {
      xTokenExpectedQty = await this.getExpectedQuantityOnMint(
        symbol,
        tradeWithEth,
        amount
      )
    } else {
      xTokenExpectedQty = await this.getExpectedQuantityOnBurn(
        symbol,
        tradeWithEth,
        amount
      )
    }

    const xTokenReturn = {
      expectedQuantity: xTokenExpectedQty,
      source: Exchange.XTOKEN,
    }

    if ((symbol === X_AAVE_A || symbol === X_ALPHA_A) && !tradeWithEth) {
      dexSource = Exchange.UNISWAP_V3
      dexExpectedQty = await getUniswapV3EstimatedQty(
        symbol,
        symbol,
        amount,
        tradeType,
        undefined,
        this.provider
      )
    } else if (symbol === X_AAVE_B) {
      dexSource = Exchange.BALANCER
      dexExpectedQty = await getBalancerEstimatedQuantity(
        // eslint-disable-next-line @typescript-eslint/ban-ts-comment
        // @ts-ignore
        tradeWithEth ? ETH : symbol,
        symbol,
        amount,
        tradeType,
        this.provider
      )
    } else if ([X_INCH_A, X_INCH_B].includes(symbol)) {
      dexSource = Exchange.INCH
      dexExpectedQty = await getInchEstimatedQuantity(
        // eslint-disable-next-line @typescript-eslint/ban-ts-comment
        // @ts-ignore
        tradeWithEth ? ETH : symbol,
        symbol,
        amount,
        tradeType,
        this.provider
      )
    } else if (symbol === X_KNC_A) {
      dexSource = Exchange.KYBER
      dexExpectedQty = await getKyberEstimatedQuantity(
        tradeWithEth ? ETH : symbol,
        symbol,
        amount,
        tradeType,
        this.provider
      )
    } else if (symbol === X_SNX_A) {
      dexSource = Exchange.BALANCER
      dexExpectedQty = await getBalancerV2EstimatedQuantity(
        // eslint-disable-next-line @typescript-eslint/ban-ts-comment
        // @ts-ignore
        tradeWithEth ? ETH : symbol,
        symbol,
        amount,
        tradeType,
        this.provider
      )
    }

    const dexReturn = {
      expectedQuantity: dexExpectedQty,
      source: dexSource,
    }

    let bestReturn = xTokenReturn
    if (parseEther(xTokenExpectedQty).lt(parseEther(dexExpectedQty))) {
      bestReturn = dexReturn
    }

    return {
      best: bestReturn,
      estimates: [xTokenReturn, dexReturn],
    }
  }

  /**
   * Get Borrowing Capacity for an address
   * @returns
   */
  public async getBorrowingCapacity() {
    const address = await getSignerAddress(this.provider)

    if (!address || !isAddress(address)) {
      return Promise.reject(new Error(Errors.INVALID_USER_ADDRESS))
    }

    return getBorrowingCapacity(address, this.provider)
  }

  /**
   * Get Borrow rate per block of Liquidity Pool contract
   * @returns
   */
  public async getBorrowRatePerBlock() {
    return getBorrowRatePerBlock(this.provider)
  }

  /**
   * @example
   * ```typescript
   * // Get expected quantity of ETH when selling 100 xAAVEa
   * const expectedQty = await xToken.getExpectedQuantityOnBurn('xAAVEa', true, '100')
   *
   * // Get expected quantity of USDC when selling 100 xU3LPa
   * const expectedQty = await xToken.burn('xU3LPa', true, '100') // true = outputAsset `1`
   * ```
   *
   * @param {ITokenSymbols | ILPTokenSymbols} symbol Symbol of the xToken to burn
   * @param {boolean} sellForEth True, if selling the xToken for ETH or Token0/Token1 `outputAsset` in boolean value
   * @param {string} amount Quantity of the xToken to be traded
   * @returns Expected quantity for selling the given xToken / underlying assets in case of xAssetCLR
   */
  public async getExpectedQuantityOnBurn(
    symbol: ITokenSymbols | ILPTokenSymbols,
    sellForEth: boolean,
    amount: string
  ): Promise<string> {
    if (+amount === 0 || isNaN(+amount)) {
      return Promise.reject(new Error('Invalid value for amount'))
    }

    switch (symbol) {
      case X_AAVE_A:
      case X_AAVE_B:
        return getExpectedQuantityOnBurnXAave(
          symbol,
          sellForEth,
          amount,
          this.provider
        )
      case X_ALPHA_A:
        return getExpectedQuantityOnBurnXAlpha(
          symbol,
          sellForEth,
          amount,
          this.provider
        )
      case X_BNT_A:
        return getExpectedQuantityOnBurnXBnt(
          symbol,
          sellForEth,
          amount,
          this.provider
        )
      case X_INCH_A:
      case X_INCH_B:
        return getExpectedQuantityOnBurnXInch(
          symbol,
          sellForEth,
          amount,
          this.provider
        )
      case X_KNC_A:
      case X_KNC_B:
        return getExpectedQuantityOnBurnXKnc(
          symbol,
          sellForEth,
          amount,
          this.provider
        )
      case X_SNX_A:
        return getExpectedQuantityOnBurnXSnx(amount, this.provider)
      case X_U3LP_A:
      case X_U3LP_B:
      case X_U3LP_C:
      case X_U3LP_D:
      case X_U3LP_E:
      case X_U3LP_F:
      case X_U3LP_G:
      case X_U3LP_H:
        return getExpectedQuantityOnBurnXU3LP(
          symbol,
          sellForEth ? 1 : 0,
          amount,
          this.provider
        )
    }
  }

  /**
   * @example
   * ```typescript
   * // Get expected quantity of xAAVEa for minting 1 ETH
   * const expectedQty = await xToken.getExpectedQuantityOnMint('xAAVEa', true, '1')
   *
   * // Get expected quantity of xU3LPa for minting 1 DAI
   * const expectedQty = await xToken.getExpectedQuantityOnMint('xU3LPa', false, '1') // false = inputAsset `0`
   * ```
   *
   * @param {ITokenSymbols | ILPTokenSymbols} symbol Symbol of the xToken to be minted
   * @param {boolean} tradeWithEth True, if buying the xToken with ETH or Token0/Token1 `inputAsset` in boolean value
   * @param {string} amount Quantity of the token to be traded
   * @returns Expected quantity of xToken upon minting
   */
  public async getExpectedQuantityOnMint(
    symbol: ITokenSymbols | ILPTokenSymbols,
    tradeWithEth: boolean,
    amount: string
  ): Promise<string> {
    if (+amount === 0 || isNaN(+amount)) {
      return Promise.reject(new Error('Invalid value for amount'))
    }

    switch (symbol) {
      case X_AAVE_A:
      case X_AAVE_B:
        return getExpectedQuantityOnMintXAave(
          symbol,
          tradeWithEth,
          amount,
          this.provider
        )
      case X_ALPHA_A:
        return getExpectedQuantityOnMintXAlpha(
          symbol,
          tradeWithEth,
          amount,
          this.provider
        )
      case X_BNT_A:
        return getExpectedQuantityOnMintXBnt(
          symbol,
          tradeWithEth,
          amount,
          this.provider
        )
      case X_INCH_A:
      case X_INCH_B:
        return getExpectedQuantityOnMintXInch(
          symbol,
          tradeWithEth,
          amount,
          this.provider
        )
      case X_KNC_A:
      case X_KNC_B:
        return getExpectedQuantityOnMintXKnc(
          symbol,
          tradeWithEth,
          amount,
          this.provider
        )
      case X_SNX_A:
        return getExpectedQuantityOnMintXSnx(
          tradeWithEth,
          amount,
          this.provider
        )
      case X_U3LP_A:
      case X_U3LP_B:
      case X_U3LP_C:
      case X_U3LP_D:
      case X_U3LP_E:
      case X_U3LP_F:
      case X_U3LP_G:
      case X_U3LP_H:
        return getExpectedQuantityOnMintXU3LP(
          symbol,
          tradeWithEth ? 1 : 0,
          amount,
          this.provider
        )
    }
  }

  /**
   * Get Health Ratio for an address
   * @returns
   */
  public async getHealthRatio() {
    const address = await getSignerAddress(this.provider)

    if (!address || !isAddress(address)) {
      return Promise.reject(new Error(Errors.INVALID_USER_ADDRESS))
    }

    return getHealthRatio(address, this.provider)
  }

  /**
   * Get all Lending Markets info along with xAsset symbol, collateral and total value in USD
   * @returns
   */
  public async getLendingMarkets(): Promise<readonly ILendingMarketInfo[]> {
    const address = await getSignerAddress(this.provider)

    if (!address || !isAddress(address)) {
      return Promise.reject(new Error(Errors.INVALID_USER_ADDRESS))
    }

    return getLendingMarkets(address, this.provider)
  }

  /**
   * Get xAsset Lending Price
   * @returns
   */
  public async getLendingPrice(priceName: ILendingPricing) {
    return getLendingPrice(priceName, this.provider)
  }

  /**
   * @example
   * ```typescript
   * // Get available liquidity pools for xTokens
   * const liquidityPools = await xToken.getLiquidityPoolItems()
   * ```
   *
   * @returns Returns available liquidity pools for xTokens along with their balances
   */
  public async getLiquidityPoolItems(): Promise<readonly ILiquidityPoolItem[]> {
    const address = await getSignerAddress(this.provider)

    if (!address || !isAddress(address)) {
      return Promise.reject(new Error(Errors.INVALID_USER_ADDRESS))
    }

    const { chainId } = await this.provider.getNetwork()
    switch (chainId) {
      case ChainId.Mainnet:
        return Promise.all([
          getBalancerV2PortfolioItem(X_SNX_A, address, this.provider),
          getBalancerPortfolioItem(X_AAVE_A, address, this.provider),
          getBalancerPortfolioItem(X_AAVE_B, address, this.provider),
          getKyberPortfolioItem(X_KNC_A, address, this.provider),
          getBancorPortfolioItem(X_BNT_A, address, this.provider),
        ])
      case ChainId.Arbitrum:
        return []
      default:
        return []
    }
  }

  /**
   * Get liquidity pool token base value
   * @returns
   */
  public async getLPTBaseValue() {
    return getLPTBaseValue(this.provider)
  }

  /**
   * Get liquidity pool token value
   * @returns
   */
  public async getLPTValue() {
    return getLPTValue(this.provider)
  }

  /**
   * @example
   * ```typescript
   * // Get maximum redeemable tokens for xAAVEa
   * const maxRedeemable = await xToken.getMaxRedeemable('xAAVEa')
   * ```
   *
   * @param {'xAAVEa' | 'xAAVEb' | 'xINCHa' | 'xINCHb' | 'xSNXa' | ILPTokenSymbols | IXAssetCLR} symbol Symbol of the xToken
   * @param {IAssetId} outputAsset Sell for Token0/Token1
   * @returns Maximum redeemable tokens for the given xToken
   */
  public async getMaxRedeemable(
    symbol:
      | typeof X_AAVE_A
      | typeof X_AAVE_B
      | typeof X_ALPHA_A
      | typeof X_BNT_A
      | typeof X_INCH_A
      | typeof X_INCH_B
      | typeof X_SNX_A
      | typeof X_U3LP_A
      | typeof X_U3LP_B
      | typeof X_U3LP_C
      | typeof X_U3LP_D
      | typeof X_U3LP_E
      | typeof X_U3LP_F
      | typeof X_U3LP_G
      | typeof X_U3LP_H
      | typeof AAVE_X_AAVE_A_CLR
      | typeof BNT_X_BNT_A_CLR
      | typeof INCH_X_INCH_A_CLR
      | typeof INCH_X_INCH_B_CLR
      | typeof X_AAVE_B_AAVE_CLR
      | typeof X_ALPHA_A_ALPHA_CLR
      | typeof X_KNC_A_KNC_CLR
      | typeof X_KNC_B_KNC_CLR
      | typeof X_SNX_A_SNX_CLR
      | typeof XTK_ETH_CLR,
    outputAsset?: IAssetId
  ): Promise<string> {
    switch (symbol) {
      case X_AAVE_A:
      case X_AAVE_B:
        return getMaximumRedeemableXAave(symbol, this.provider)
      case X_ALPHA_A:
        return getMaximumRedeemableXAlpha(symbol, this.provider)
      case X_BNT_A:
        return getMaximumRedeemableXBnt(symbol, this.provider)
      case X_INCH_A:
      case X_INCH_B:
        return getMaximumRedeemableXInch(symbol, this.provider)
      case X_SNX_A:
        return getMaximumRedeemableXSnx(this.provider)
      case X_U3LP_A:
      case X_U3LP_B:
      case X_U3LP_C:
      case X_U3LP_D:
      case X_U3LP_E:
      case X_U3LP_F:
      case X_U3LP_G:
      case X_U3LP_H:
        return getMaximumRedeemableXU3LP(
          symbol,
          outputAsset || 0,
          this.provider
        )
      case AAVE_X_AAVE_A_CLR:
      case BNT_X_BNT_A_CLR:
      case INCH_X_INCH_A_CLR:
      case INCH_X_INCH_B_CLR:
      case X_AAVE_B_AAVE_CLR:
      case X_ALPHA_A_ALPHA_CLR:
      case X_KNC_A_KNC_CLR:
      case X_KNC_B_KNC_CLR:
      case X_SNX_A_SNX_CLR:
      case XTK_ETH_CLR:
        return getMaximumRedeemableXAssetCLR(symbol, this.provider)
    }
  }

  /**
   * Returns balances along with prices for all the xTokens
   * owned by an address
   *
   * @example
   * ```typescript
   * // Get portfolio items for the logged in address
   * const portfolio = await xToken.getPortfolioItems()
   * ```
   *
   * @returns Array of each xToken in the portfolio
   *          with their corresponding balance and price
   */
  public async getPortfolioItems(): Promise<readonly IPortfolioItem[]> {
    const address = await getSignerAddress(this.provider)

    if (!address || !isAddress(address)) {
      return Promise.reject(new Error(Errors.INVALID_USER_ADDRESS))
    }

    const { chainId } = await this.provider.getNetwork()
    switch (chainId) {
      case ChainId.Mainnet:
        return Promise.all([
          getPortfolioItemXKnc(X_KNC_A, address, this.provider),
          getPortfolioItemXKnc(X_KNC_B, address, this.provider),
          getPortfolioItemXSnx(X_SNX_A, address, this.provider),
          getPortfolioItemXAave(X_AAVE_A, address, this.provider),
          getPortfolioItemXAave(X_AAVE_B, address, this.provider),
          getPortfolioItemXInch(X_INCH_A, address, this.provider),
          getPortfolioItemXInch(X_INCH_B, address, this.provider),
          getPortfolioItemXBnt(X_BNT_A, address, this.provider),
          getPortfolioItemXAlpha(X_ALPHA_A, address, this.provider),
          getPortfolioItemXU3LP(X_U3LP_A, address, this.provider),
          getPortfolioItemXU3LP(X_U3LP_B, address, this.provider),
          getPortfolioItemXU3LP(X_U3LP_C, address, this.provider),
          getPortfolioItemXU3LP(X_U3LP_D, address, this.provider),
          getPortfolioItemXU3LP(X_U3LP_E, address, this.provider),
          getPortfolioItemXU3LP(X_U3LP_F, address, this.provider),
          getPortfolioItemXU3LP(X_U3LP_G, address, this.provider),
          getPortfolioItemXU3LP(X_U3LP_H, address, this.provider),
        ])
      case ChainId.Arbitrum:
        return Promise.all([
          getPortfolioItemXU3LP(X_U3LP_B, address, this.provider),
        ])
      default:
        return []
    }
  }

  /**
   * Get token allowance for an address on ERC20 token or xAssets
   * @returns
   */
  public async getTokenAllowance(
    symbol:
      | INativeAssets
      | ITokenSymbols
      | ILPTokenSymbols
      | IStableAssets
      | typeof LENDING_LPT,
    spenderAddress: string
  ) {
    const address = await getSignerAddress(this.provider)

    if (!address || !isAddress(address) || !isAddress(spenderAddress)) {
      return Promise.reject(new Error(Errors.INVALID_USER_ADDRESS))
    }

    return getTokenAllowance(symbol, address, spenderAddress, this.provider)
  }

  /**
   * Get token balance for an address of ERC20 token or xAssets
   * @returns
   */
  public async getTokenBalance(
    symbol: INativeAssets | ITokenSymbols | IStableAssets | typeof LENDING_LPT
  ) {
    const address = await getSignerAddress(this.provider)

    if (!address || !isAddress(address)) {
      return Promise.reject(new Error(Errors.INVALID_USER_ADDRESS))
    }

    return getTokenBalance(symbol, address, this.provider)
  }

  /**
   * Get token supply of ERC20 token or xAssets
   * @returns
   */
  public async getTokenSupply(
    symbol: INativeAssets | ITokenSymbols | IStableAssets | typeof LENDING_LPT
  ) {
    return getTokenSupply(symbol, this.provider)
  }

  /**
   * Get updated borrow for an address
   * @returns
   */
  public async getUpdatedBorrowBy() {
    const address = await getSignerAddress(this.provider)

    if (!address || !isAddress(address)) {
      return Promise.reject(new Error(Errors.INVALID_USER_ADDRESS))
    }

    return getUpdatedBorrowBy(address, this.provider)
  }

  /**
   * @example
   * ```typescript
   * import { AAVE_X_AAVE_A_CLR } from '@xtoken/abis'
   *
   * // Get estimated quantity of minting AAVE_X_AAVE_A_CLR for 100 xAAVEa
   * const return = await xToken.getTradeEstimateXAssetCLR(AAVE_X_AAVE_A_CLR, 1, '100')
   * ```
   *
   * @param {IXAssetCLR} symbol Symbol of the xToken to burn
   * @param {IAssetId} tradeAsset True, if selling the xToken for ETH
   * @param {string} amount Quantity of the xToken to be traded
   * @param {ITradeType} tradeType Buy/sell type of the trade
   * @returns Estimated quantity for trading the given xAssetCLR
   */
  public async getTradeEstimateXAssetCLR(
    symbol: IXAssetCLR,
    tradeAsset: IAssetId,
    amount: string,
    tradeType: ITradeType
  ): Promise<ICLRBurnQty | ICLRMintQty> {
    if (+amount === 0 || isNaN(+amount)) {
      return Promise.reject(new Error('Invalid value for amount'))
    }

    let expectedQty

    if (tradeType === BUY) {
      expectedQty = await getExpectedQuantityOnMintXAssetCLR(
        symbol,
        tradeAsset,
        amount,
        this.provider
      )
    } else {
      expectedQty = await getExpectedQuantityOnBurnXAssetCLR(
        symbol,
        amount,
        this.provider
      )
    }

    return expectedQty
  }

  /**
   * @example
   * ```typescript
   * import { X_AAVE_A } from '@xtoken/abis'
   *
   * // Get xAAVEa asset price
   * const xTokensList = await xToken.getXAssetPrices(X_AAVE_A)
   * ```
   *
   * @param {ITokenSymbols} symbol Symbol of the xToken to fetch prices of
   * @returns A promise of the xAsset prices in ETH/USD along with AUM
   */
  public async getXAssetPrices(symbol: ITokenSymbols): Promise<ITokenPrices> {
    return getXAssetPrices(symbol, this.provider)
  }

  /**
   * @example
   * ```typescript
   * // Get available xTokens list
   * const xTokensList = await xToken.getXAssets()
   * ```
   *
   * @returns Returns list of all the xTokens along with their asset details:
   * AUM, Mandate & USD price
   */
  public async getXAssets(): Promise<readonly IAsset[]> {
    const { chainId } = await this.provider.getNetwork()
    switch (chainId) {
      case ChainId.Mainnet:
        return Promise.all([
          getXAlphaAsset(X_ALPHA_A, this.provider),
          getXBntAsset(X_BNT_A, this.provider),
          getXInchAsset(X_INCH_A, this.provider),
          getXInchAsset(X_INCH_B, this.provider),
          getXAaveAsset(X_AAVE_A, this.provider),
          getXAaveAsset(X_AAVE_B, this.provider),
          getXSnxAsset(X_SNX_A, this.provider),
          getXKncAsset(X_KNC_A, this.provider),
          getXKncAsset(X_KNC_B, this.provider),
        ])
      case ChainId.Arbitrum:
        return []
      case ChainId.ArbitrumTestnet:
        return []
      default:
        return Promise.reject(new Error('Wrong Network'))
    }
  }

  /**
   * @example
   * ```typescript
   * // Get available xU3LP tokens list
   * const xU3LPTokensList = await xToken.getXLPAssets()
   * ```
   *
   * @returns Returns list of all the xU3LP tokens along with their asset details, AUM & USD price
   */
  public async getXLPAssets(): Promise<readonly ILPAsset[]> {
    const { chainId } = await this.provider.getNetwork()
    switch (chainId) {
      case ChainId.Mainnet:
        return Promise.all([
          getXU3LPAsset(X_U3LP_H, this.provider),
          getXU3LPAsset(X_U3LP_G, this.provider),
          getXU3LPAsset(X_U3LP_F, this.provider),
          getXU3LPAsset(X_U3LP_E, this.provider),
          getXU3LPAsset(X_U3LP_D, this.provider),
          getXU3LPAsset(X_U3LP_C, this.provider),
          getXU3LPAsset(X_U3LP_B, this.provider),
          getXU3LPAsset(X_U3LP_A, this.provider),
        ])
      case ChainId.Arbitrum:
        return Promise.all([getXU3LPAsset(X_U3LP_B, this.provider)])
      case ChainId.ArbitrumTestnet:
        return Promise.all([getXU3LPAsset(X_U3LP_B, this.provider)])
      default:
        return Promise.reject(new Error('Wrong Network'))
    }
  }

  public async lend(amount: string, type: ILendingType) {
    if (+amount === 0 || isNaN(+amount)) {
      return Promise.reject(new Error(Errors.INVALID_AMOUNT_VALUE))
    }

    const value = parseUnits(amount, 6)

    switch (type) {
      case BORROW:
        return borrowLiquidity(value, this.provider)
      case REPAY:
        return repayLiquidity(value, this.provider)
      case SUPPLY:
        return supplyLiquidity(value, this.provider)
      case WITHDRAW:
        return withdrawLiquidity(value, this.provider)
      default:
        return Promise.reject(new Error('Invalid lending type specified'))
    }
  }

  /**
   * Mint xToken for specified amount of ETH/Token
   *
   * @example
   * ```typescript
   * // Buy xAAVEa for 1 ETH
   * const tx = await xToken.mint('xAAVEa', true, '1')
   * await tx.wait() // Wait for transaction confirmation
   *
   * // Buy xU3LPa for 1 DAI
   * const tx = await xToken.mint('xU3LPa', false, '1') // false = inputAsset `0`
   * await tx.wait() // Wait for transaction confirmation
   * ```
   *
   * @param {ITokenSymbols} symbol Symbol of the xToken to be minted
   * @param {boolean} tradeWithEth Mint with ETH/Token or Token0/Token1 `inputAsset` in boolean value
   * @param {string} amount Quantity of token to be minted,
   *                        tokens need to be approved before minting using [[approve]] method
   * @param {string} affiliate Affiliate address to whom the affiliate fees should be sent to
   * @returns A promise of the transaction response
   */
  public async mint(
    symbol: ITokenSymbols | ILPTokenSymbols,
    tradeWithEth: boolean,
    amount: string,
    affiliate = AddressZero
  ): Promise<ContractTransaction> {
    if (+amount === 0 || isNaN(+amount)) {
      return Promise.reject(new Error('Invalid value for amount'))
    }
    const value = parseEther(amount)

    switch (symbol) {
      case X_AAVE_A:
      case X_AAVE_B:
        return mintXAave(symbol, tradeWithEth, value, affiliate, this.provider)
      case X_ALPHA_A:
        return mintXAlpha(symbol, tradeWithEth, value, this.provider)
      case X_BNT_A:
        return mintXBnt(symbol, tradeWithEth, value, this.provider)
      case X_INCH_A:
      case X_INCH_B:
        return mintXInch(symbol, tradeWithEth, value, this.provider)
      case X_KNC_A:
      case X_KNC_B:
        return mintXKnc(symbol, tradeWithEth, value, this.provider)
      case X_SNX_A:
        return mintXSnx(tradeWithEth, value, this.provider)
      case X_U3LP_A:
      case X_U3LP_B:
      case X_U3LP_C:
      case X_U3LP_D:
      case X_U3LP_E:
      case X_U3LP_F:
      case X_U3LP_G:
      case X_U3LP_H:
        return mintXU3LP(symbol, tradeWithEth ? 1 : 0, value, this.provider)
    }
  }

  /**
   * Mint xAssetCLR token for specified amount of Token0/Token1
   *
   * @example
   * ```typescript
   * import { AAVE_X_AAVE_A_CLR } from '@xtoken/abis'
   *
   * // Buy AAVE_X_AAVE_A_CLR for 1 AAVE
   * const tx = await xToken.mintXAssetCLR(AAVE_X_AAVE_A_CLR, 0, '1')
   * await tx.wait() // Wait for transaction confirmation
   * ```
   *
   * @param {IXAssetCLR} symbol Symbol of the xAssetCLR to be minted
   * @param {IAssetId} inputAsset Mint with Token0/Token1 `inputAsset`
   * @param {string} amount Quantity of xAssetCLR token to be minted,
   *                        tokens need to be approved before minting using [[approve]] method
   * @returns A promise of the transaction response
   */
  public async mintXAssetCLR(
    symbol: IXAssetCLR,
    inputAsset: IAssetId,
    amount: string
  ): Promise<ContractTransaction> {
    if (+amount === 0 || isNaN(+amount)) {
      return Promise.reject(new Error('Invalid value for amount'))
    }
    const value = parseEther(amount)
    return mintXAssetCLR(symbol, inputAsset, value, this.provider)
  }

  /**
   * Stake XTK
   *
   * @example
   * ```typescript
   * // Stake 10 XTK
   * const tx = await xToken.stakeXtk('10')
   * await tx.wait() // Wait for transaction confirmation
   * ```
   *
   * @param {string} amount Quantity of token to be staked,
   *                        tokens need to be approved before staking using [[approve]] method
   * @returns A promise of the transaction response
   */
  public async stakeXtk(amount: string) {
    if (+amount === 0 || isNaN(+amount)) {
      return Promise.reject(new Error('Invalid value for amount'))
    }
    return stakeXtk(amount, this.provider)
  }

  /**
   * Unstake xXTKa to get back XTK
   *
   * @example
   * ```typescript
   * // Unstake 10 xXTKa
   * const tx = await xToken.unstakeXXtkA('10')
   * await tx.wait() // Wait for transaction confirmation
   * ```
   *
   * @param {string} amount Quantity of token to be unstaked
   * @returns A promise of the transaction response
   */
  public async unstakeXXtkA(amount: string) {
    if (+amount === 0 || isNaN(+amount)) {
      return Promise.reject(new Error('Invalid value for amount'))
    }
    return unstakeXXtkA(amount, this.provider)
  }

  /**
   * Get Stake/Unstake history of XTK
   *
   * @example
   * ```typescript
   * // Stake history of XTK
   * const history = await xToken.getXtkHistory('Stake')
   * ```
   *
   * @param {IHistoryType} type Get Stake/Unstake history of XTK
   * @returns Returns list of all Stake/Unstake history of XTK
   */
  public async getXtkHistory(type: IHistoryType) {
    const address = await getSignerAddress(this.provider)
    if (!address || !isAddress(address)) {
      return Promise.reject(new Error(Errors.INVALID_USER_ADDRESS))
    }
    return getXtkHistory(type, address, this.provider)
  }

  /**
   * Get xAssetCLR pool deposit ratio
   *
   * @example
   * ```typescript
   * // Pool deposit ratio for AAVE-xAAVEa CLR
   * const history = await xToken.getPoolRatio('AAVE-xAAVEa-CLR')
   * ```
   *
   * @param {IXAssetCLR} symbol Symbol of xAssetCLR
   * @returns Returns ratio of liquidity deposited in the pool
   */
  public async getPoolRatio(symbol: IXAssetCLR) {
    return getPoolRatioXAssetCLR(symbol, this.provider)
  }

  /**
   * Get liquidity pool token utilization and optimal utilization rates
   * @returns
   */
  public async getUtilizationRates() {
    const [utilizationRate, optimalUtilizationRate] = await Promise.all([
      getUtilizationRate(this.provider),
      getOptimalUtilizationRate(this.provider),
    ])

    return {
      optimalUtilizationRate,
      utilizationRate,
    }
  }
}<|MERGE_RESOLUTION|>--- conflicted
+++ resolved
@@ -166,11 +166,7 @@
   getXU3LPAsset,
   mintXU3LP,
 } from './blockchain/xu3lp'
-<<<<<<< HEAD
-import { ChainId, Exchange, MAX_UINT } from './constants'
-=======
-import { Errors, Exchange, MAX_UINT } from './constants'
->>>>>>> f1d914b8
+import { ChainId, Errors, Exchange, MAX_UINT } from './constants'
 import {
   IAsset,
   IAssetId,
